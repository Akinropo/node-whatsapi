var util        = require('util');
var events      = require('events');
var fs          = require('fs');
var crypto      = require('crypto');
var url         = require('url');
var tls         = require('tls');
var http        = require('http');
var https       = require('https');
var querystring = require('querystring');
var imagick     = require('imagemagick');
var mime        = require('mime');
var common      = require('./common');
var dictionary  = require('./dictionary');
var protocol    = require('./protocol');
var transports  = require('./transport');
var encryption  = require('./encryption');
var processors  = require('./processors');



var MediaType = {
	IMAGE : 'image',
	VIDEO : 'video',
	AUDIO : 'audio'
};

/**
 * Constructor for WhatsApi
 * @class
<<<<<<< HEAD
 * @param {WhatsApiConfig} config
 * @param {Reader} reader
 * @param {Writer} writer
 * @param {Processor} processor
 * @param {Transport} transport
=======
 * @param {array}  config
 * @param {object} reader
 * @param {object} writer
 * @param {object} processor
 * @param {object} transport
>>>>>>> f6076ab3
 */
function WhatsApi(config, reader, writer, processor, transport) {
	this.config    = common.extend({}, this.defaultConfig, config);
	this.reader    = reader;
	this.writer    = writer;
	this.processor = processor;
	this.transport = transport;

	events.EventEmitter.call(this);

	this.init();
}

util.inherits(WhatsApi, events.EventEmitter);

/**
* @typedef WhatsApiConfig
* @type {array}
* @property {string} msisdn - phone number in international format, without leading '+'. E.g. 491234567890
* @property {string} device_id - Device ID (only used for registration)
* @property {string} username - User name
* @property {string} password - Password provided by WhatsApp upon registration
* @property {string} ccode -  MCC (Mobile Country Code) See documentation at http://en.wikipedia.org/wiki/Mobile_country_code
* @property {boolean} reconnect - specify true for automatic reconnect upon disconnect
* @property {string} host - host URI of the WhatsApp server
* @property {string} server - server URI (not used for connecting)
* @property {string} gserver - group server URI (not used for connecting)
* @property {integer} port - port number to connect to WhatsApp server
* @property {string} device_type
* @property {string} app_version - version of the WhatsApp App to use in communication
* @property {string} ua - user agent string to use in communication
* @property {string} challenge_file - path to challenge file
*/

/** @type {WhatsApiConfig} */
WhatsApi.prototype.defaultConfig = {
	msisdn         : '',
	device_id      : '',
	username       : '',
	password       : '',
	ccode          : '',
	reconnect      : true,
	host           : 'c.whatsapp.net',
	server         : 's.whatsapp.net',
	gserver        : 'g.us',
	port           : 443,
	device_type    : 'Android',
	app_version    : '2.11.473',
	ua             : 'WhatsApp/2.11.473 Android/4.3 Device/GalaxyS3',
	challenge_file : __dirname + '/challenge'
};

WhatsApi.prototype.mediaMimeTypes = {};

WhatsApi.prototype.mediaMimeTypes[MediaType.IMAGE] = {
	size : 5 * 1024 * 1024,
	mime : ['image/png', 'image/gif', 'image/jpeg']
};

WhatsApi.prototype.mediaMimeTypes[MediaType.VIDEO] = {
	size : 20 * 1024 * 1024,
	mime : ['video/mp4', 'video/quicktime', 'video/x-msvideo']
};

WhatsApi.prototype.mediaMimeTypes[MediaType.AUDIO] = {
	size : 10 * 1024 * 1024,
	mime : [
		'video/3gpp',
		'audio/x-caf',
		'audio/x-wav',
		'audio/mpeg',
		'audio/x-ms-wma',
		'video/ogg',
		'audio/x-aiff',
		'audio/x-aac'
	]
};

/**
 * init - Initializes WhatsApi
 * Internal method, should not be called
 * 
 * @return {undefined}
 */
WhatsApi.prototype.init = function() {
	this.transport.onReceive(this.onTransportData, this);
	this.transport.onError(this.onTransportError, this);
	this.transport.onEnd(this.onTransportEnd, this);

	this.connected   = false;
	this.challenge   = null;
	this.messageId   = 0;
	this.queue       = [];
	this.loggedIn    = false;
	this.mediaQueue  = {};
	this.selfAddress = this.createJID(this.config.msisdn);

	this.processor.setAdapter(this);
};

/**
 * connect - connects to the WhatsApp server using the connection parameters specified in the configuration
 * 
 * @return {undefined}
 */
WhatsApi.prototype.connect = function() {
	this.loggedIn = false;
	this.transport.connect(this.config.host, this.config.port, this.onTransportConnect, this);
};

/**
 * disconnect - disconnectd from the WhatsApp server
 * 
 * @return {undefined}
 */
WhatsApi.prototype.disconnect = function() {
	this.transport.disconnect();
};

WhatsApi.prototype.login = function() {
	this.reader.setKey(null);
	this.writer.setKey(null);

	var resource = [this.config.device_type, this.config.app_version, this.config.port].join('-');

	this.send(this.writer.stream(this.config.server, resource));
	this.sendNode(this.createFeaturesNode());
	this.sendNode(this.createAuthNode());
};

/**
 * Send online presence for the current user
 * @return {undefined}
 */
WhatsApi.prototype.sendIsOnline = function() {
	var attributes = {
		name : this.config.username
	};

	this.sendNode(new protocol.Node('presence', attributes));
};

/**
 * Send offline presence for the current user
 * @return {undefined}
 */
WhatsApi.prototype.sendIsOffline = function() {
	var attributes = {
		type : 'unavailable',
		name : this.config.username
	};

	this.sendNode(new protocol.Node('presence', attributes));
};

/**
 * Send composing state to the given user
 * @param  {string} to     Phone number
 * @return {undefined}
 */
WhatsApi.prototype.sendComposing = function(to) {
	var node = new protocol.Node(
		'chatstate',
		{
			to: this.createJID(to)
		},
		[
			new protocol.Node('composing')
		]
	);

	this.sendNode(node);
};

/**
 * Send stopped typing/composing to the given user
 * @param  {string} to     Phone number
 * @return {undefined}
 */
WhatsApi.prototype.sendPaused = function(to) {
	var node = new protocol.Node(
		'chatstate',
		{
			to: this.createJID(to)
		},
		[
			new protocol.Node('paused')
		]
	);

	this.sendNode(node);
};

WhatsApi.prototype.sendMessage = function(to, message, msgid) {
	this.sendMessageNode(to, new protocol.Node('body', null, null, message), msgid);
};

WhatsApi.prototype.sendLocation = function(to, lat, lng, name, url, msgid) {
	var attributes = {
		xmlns     : 'urn:xmpp:whatsapp:mms',
		type      : 'location',
		latitude  : lat.toString(),
		longitude : lng.toString(),
		name      : name || '',
		url       : url || ''
	};

	this.sendMessageNode(to, new protocol.Node('media', attributes), msgid);
};

WhatsApi.prototype.sendImage = function(to, filepath, msgid) {
	this.sendMedia(to, filepath, MediaType.IMAGE, msgid);
};

WhatsApi.prototype.sendVideo = function(to, filepath, msgid) {
	this.sendMedia(to, filepath, MediaType.VIDEO, msgid);
};

WhatsApi.prototype.sendAudio = function(to, filepath, msgid) {
	this.sendMedia(to, filepath, MediaType.AUDIO, msgid);
};

WhatsApi.prototype.sendMedia = function(to, filepath, type, msgid) {
	this.getMediaFile(filepath, type, function(err, path) {
		if(err) {
			this.emit('media.error', err);
			return;
		}

		var stat = fs.statSync(path);
		var hash = crypto.createHash('sha256').update(fs.readFileSync(path)).digest('base64');

		this.sendNode(this.createRequestMediaUploadNode(hash, type, stat.size, path, to, msgid));
	}.bind(this));
};

/*
 *
 * GROUPS
 *
 */

/**
 * Request a filtered list of groups
 * @param  {string}     type   Groups list filter, 'owning' or 'participating'
 * @return {undefined}
 * @example
 * wa.requestGroupList();
 * wa.on('group.list', function(list) {
 * 	// every object in list has groupId, subject, creationTime properties
 * });
 */
WhatsApi.prototype.requestGroupList = function(type) {
	type = type || 'participating';

	var listNode = new protocol.Node(type);

	var attributes = {
		id    : this.nextMessageId('getgroups'),
		type  : 'get',
		to    : this.config.gserver,
		xmlns : 'w:g2'
	};

	this.sendNode(new protocol.Node('iq', attributes, [listNode]));
};

/**
 * Creates a new group
 * @param  {string} subject   The subject/topic of the group
 * @param  {array}  contacts  An array of phone numbers to be added as participants to the group
 * @return {undefined}
 * @example
 * wa.createGroup('Group name', '39xxxxxxxxxx');
 * // or
 * wa.createGroup('Group name', ['39xxxxxxxxxx', '31xxxxxxxxxx']);
 */
WhatsApi.prototype.createGroup = function(subject, contacts) {
	if (!util.isArray(contacts)) {
		contacts = [contacts];
	};
	
	var participants = [];
	for (var i = 0; i < contacts.length; i++) {
		participants.push(
			new protocol.Node(
				'participant',
				{
					jid: this.createJID(contacts[i])
				}
			)
		);
	};
	
	var node = new protocol.Node(
		'iq',
		{
			xmlns : 'w:g2',
			id    : this.nextMessageId('creategroup'),
			type  : 'set',
			to    : this.config.gserver
		},
		[
			new protocol.Node(
				'create',
				{
					subject : subject
				},
				participants
			)
		]);

	this.sendNode(node);
};

WhatsApi.prototype.requestGroupsLeave = function(groupIds) {
	var groupNodes = [];

	for (var i = 0; i < groupIds.length; i++) {
		groupNodes.push(new protocol.Node('group', {id : this.createJID(groupIds[i])}));
	};

	var leaveNode = new protocol.Node('leave', {xmlns : 'w:g', action : 'delete'}, groupNodes);

	var attributes = {
		id   : this.nextMessageId('leavegroups'),
		to   : this.config.gserver,
		type : 'set'
	};

	this.sendNode(new protocol.Node('iq', attributes, [leaveNode]));
};

/**
 * Request info for a group
 * @param  {string}    groupId The ID of the group to request info for
 * @return {undefined}
 */
WhatsApi.prototype.requestGroupInfo = function(groupId) {
	var node = new protocol.Node(
		'iq',
		{
			id    : this.nextMessageId('get_groupv2_info'),
			xmlns : 'w:g2',
			type  : 'get',
			to    : this.createJID(groupId)
		},
		[
			new protocol.Node(
				'query',
				{
					request : 'interactive'
				}
			)
		]
	);

	this.sendNode(node);
};

/**
 * Update the subject for the given group
 * @param {string} groupId    The ID of the group you want to change the subject for
 * @param {string} subject    The new subject/topic text
 */
WhatsApi.prototype.setGroupSubject = function(groupId, subject) {
	var node = new protocol.Node(
		'iq',
		{
			id    : this.nextMessageId('set_group_subject'),
			type  : 'set',
			to    : this.createJID(groupId),
			xmlns : 'w:g2'
		},
		[
			new protocol.Node('subject', null, null, subject)
		]
	);
	
	this.sendNode(node);
};

/**
 * Update privacy settings
 * @param {string} name  The name of the setting to update: 'last' for last seen, 'status', 'profile' for profile picture
 * @param {string} value The new value for the setting: 'all', 'contacts', 'none'
 */
WhatsApi.prototype.setPrivacySettings = function(name, value){
	var node = new protocol.Node('category', 
		{
			name  : name,
			value : value
		}
	);

    var attributes = {
    	to    : 's.whatsapp.net',
        type  : 'set',
        xmlns : 'privacy',
        id    : this.nextMessageId('send_privacy_settings_')
    };

    var child =  new protocol.Node('privacy', null, [node]);

    this.sendNode(new protocol.Node('iq', attributes, [child]));
};

/**
 * Request privacy settings for the current user
 * @return {undefined}
 */
WhatsApi.prototype.requestPrivacySettings = function(){
    var attributes = {
    	to    : 's.whatsapp.net',
        type  : 'get',
        xmlns : 'privacy',
        id    : this.nextMessageId('get_privacy_settings_')
    };

    var child =  new protocol.Node('privacy');

    this.sendNode(new protocol.Node('iq', attributes, [child]));
};

/**
 * Set current logged in user status
 * @param {string} status The new status message
 */
WhatsApi.prototype.setStatus = function(status){
    var child = new protocol.Node('status', null, null, status);

    var attributes = {
    	to    : 's.whatsapp.net',
        type  : 'set',
        id    : this.nextMessageId('sendstatus'),
        xmlns : 'status'
    };

    this.sendNode(new protocol.Node('iq', attributes, [child]));
};

/**
 * Request status for the given number
 * @param  {string} number Phone number
 * @return {undefined}
 */
WhatsApi.prototype.requestStatus = function(number) {
	this.requestStatuses([number]);
};

/**
 * Request statuses for the given number
 * @param {array} numbers   Array of phone numbers
 */
WhatsApi.prototype.requestStatuses = function(numbers){
	// String to Array, just in case
	if (!util.isArray(numbers)) {
		numbers = [numbers];
	}
	
	var contacts = [];

	for (var i = 0; i < numbers.length; i++) {
		var userNode = new protocol.Node(
			'user',
			{
				jid : this.createJID(numbers[i]),
				// t   : common.tstamp().toString() // this seems to break the response
			}
		);
		contacts.push(userNode);
	}

    var attributes = {
    	to    : 's.whatsapp.net',
        type  : 'get',
        xmlns : 'status',
        id    : this.nextMessageId('getstatus')
    };

    var node = new protocol.Node(
    	'iq',
    	attributes,
    	[
    		new protocol.Node('status', null, contacts)
    	]
    );

    this.sendNode(node);
};

/**
 * Request last seen time for given user
 * @param  {string} who    Phone number
 * @return {undefined}
 */
WhatsApi.prototype.requestLastSeen = function(who) {
	var queryNode = new protocol.Node('query');

	var attributes = {
		to   : this.createJID(who),
		type : 'get',
		id   : this.nextMessageId('lastseen'),
		xmlns: 'jabber:iq:last'
	};

	this.sendNode(new protocol.Node('iq', attributes, [queryNode]));
};

/**
 * Request subscription to presence of the given user
 * @param  {string} who    Phone number
 * @return {undefined}
 */
WhatsApi.prototype.sendPresenceSubscription = function(who) {
	var attributes = {
		type : 'subscribe',
		to : this.createJID(who)
	};
	var node = new protocol.Node('presence', attributes);
	
	this.sendNode(node);
};

/**
 * Requst unsubscription to presence for the given user
 * @param  {string} who    Phone number
 * @return {undefined}
 */
WhatsApi.prototype.sendPresenceUnsubscription = function(who) {
	var attributes = {
		type : 'unsubscribe',
		to : this.createJID(who)
	};
	var node = new protocol.Node('presence', attributes);
	
	this.sendNode(node);
};

/**
 * Requests contacts sync
 * @param  {array}   contacts    Array of contacts to be synced; single string phone number is accepted
 * @param  {string}  mode        The sync mode. 'full' or 'delta'
 * @param  {string}  context     The sync context. 'registration' or 'background' (more info in the wiki, later)
 * @return {undefined}
 */
WhatsApi.prototype.requestContactsSync = function(contacts, mode, context) {
	if (!util.isArray(contacts)) {
		// this.emit('contacts.error', 'Contacts list should be an array');
		// return;
		contacts = [contacts];
	}
	
	mode = mode || 'full';
	context = context || 'registration';
	
	// Create user nodes
	var users = [];
	for (var i = 0; i < contacts.length; i++) {
		var number = contacts[i];
		// Fix numbers without leading '+'
		number = '+' + number.replace('+', '');
		
		users.push(new protocol.Node('user', null, null, number));
	};
	
	var id = this.nextMessageId('sendsync_');
	var node = new protocol.Node(
		'iq',
		{
			to: this.createJID(this.config.msisdn),
			type: 'get',
			id: id,
			xmlns: 'urn:xmpp:whatsapp:sync'
		},
		[ new protocol.Node(
			'sync',
			{
				mode: mode,
				context: context,
				sid: common.winTimestamp().toString(),
				index: '0',
				last: 'true'
			},
			users,
			null
		) ],
		null
	);
	
	this.sendNode(node);
};

/**
 * Request WhatsApp server properties
 * @return {undefined}
 */
WhatsApi.prototype.requestServerProperties = function() {
	var node = new protocol.Node(
		'iq',
		{
			id    : this.nextMessageId('getproperties'),
			type  : 'get',
			xmlns : 'w',
			to    : 's.whatsapp.net'
		},
		[
			new protocol.Node('props')
		]
	);
	
	this.sendNode(node);
};

/**
 * Request WhatsApp service pricing
 * @param  {string} language    Language code (e.g. 'en')
 * @param  {string} country     Country code (e.g. 'us')
 * @return {undefined}
 */
WhatsApi.prototype.requestServicePricing = function(language, country) {	
	var node = new protocol.Node(
		'iq',
		{
			id    : this.nextMessageId('get_service_pricing_'),
			xmlns : 'urn:xmpp:whatsapp:account',
			type  : 'get',
			to    : 's.whatsapp.net'
		},
		[
			new protocol.Node('pricing', { lg: language || 'en', lc: country || 'us' })
		]
	);
	
	this.sendNode(node);
};

/**
 * Set a new profile picture for the active account
 * @param {string} filepath - Path or URL to a valid JPEG image. Do not use a large image because we can only send a max of +/- 65.000 bytes and that includes the generated thumbnail.
 * @returns {undefined}
 * @emits media.error
 * @example
 * //sets a random image from lorempixel.com
 * wa.setProfilePicture('http://lorempixel.com/400/400/?.jpg');
 */
WhatsApi.prototype.setProfilePicture = function(filepath) {
	var pictureNode, thumbNode;
	var attributes = {
		id: this.nextMessageId('setphoto'),
		to: this.createJID(this.config.msisdn),
		type: 'set',
		xmlns:'w:profile:picture'
	};

	var onThumbReady = function(err, data) {
		//data is returned as a base64 string
		if(err) {
			this.emit('media.error', err);
			return;
		}
		thumbNode = new protocol.Node('picture', {type:'preview'}, null, new Buffer(data, 'base64'));
		this.sendNode(new protocol.Node('iq', attributes, [pictureNode, thumbNode]));
	}.bind(this);

	this.getMediaFile(filepath, MediaType.IMAGE, function(err, path) {
		if(err) {
			this.emit('media.error', err);
			return;
		}
		
		fs.readFile(path, function(err, data) {
				if(err) {
					this.emit('media.error', err);
					return;
				}
				pictureNode = new protocol.Node('picture', null, null, data); 
				this.createImageThumbnail(path, onThumbReady);
		}.bind(this));
		
	}.bind(this));
};

/**
 * Send a request for the profile picture for the specified account
 * When received from server a profile.picture event is fired
 * When profile picture can not be retrieved an error 404 item-not-found is returned
 * @param {string} target - Phonenumber of the account to request profile picture from
 * @param {boolean} small - true for thumbnail, false for full size profile picture
 * @returns {undefined}
 * @example
 * //request full size profile picture from 49xxxxxxxx
 * wa.requestProfilePicture('49xxxxxxxx', false);
 * wa.on('profile.picture', function(from,isPreview,pictureData){
 *   fs.writeFile('whatsapi/media/profilepic-'+from+'.jpg', pictureData); 
 * });
 */
WhatsApi.prototype.requestProfilePicture = function(target, small) {
	var picAttributes = {
		type  : 'image'
	};

	if(small) {
		picAttributes['type'] = 'preview';
	}

	var pictureNode = new protocol.Node('picture', picAttributes);

	var attributes = {
		id   : this.nextMessageId('profilepicture'),
		type : 'get',
		to   : this.createJID(target),
		xmlns : 'w:profile:picture'
	};

	this.sendNode(new protocol.Node('iq', attributes, [pictureNode]));
};

WhatsApi.prototype.sendMessageNode = function(to, node, msgid) {
	if(!this.loggedIn) {
		this.queue.push({to : to, node : node});
		return;
	}

	var attributes = {
		to   : this.createJID(to),
		type : 'text',
		id   : msgid || this.nextMessageId('message'),
		t    : common.tstamp().toString()
	};

	var messageNode = new protocol.Node('message', attributes, [node]);

	this.sendNode(messageNode);
};

WhatsApi.prototype.flushQueue = function() {
	var queue  = this.queue;
	this.queue = [];

	queue.forEach(function(elem) {
		this.sendMessageNode(elem.to, elem.node);
	}, this);
};

WhatsApi.prototype.sendNode = function(node) {
	node && this.send(this.writer.node(node));
};

WhatsApi.prototype.send = function(buffer) {
	this.transport.send(buffer);
};

/**
 * Process incoming node
 * @param  {protocol.Node} node    Node to parse
 * @return {undefined}
 * @private
 */
WhatsApi.prototype.processNode = function(node) {
	// Got new message, send a 'receipt' node
	if(node.shouldBeReplied() && node.attribute('from') !== this.selfAddress) {
		this.sendNode(this.createReceiptNode(node));
	}
	
	if (node.isNotification()) {
		this.sendNode(this.createNotificationAckNode(node));
	}
	
	// Client received the message
	if (node.isReceipt()) {
		this.sendNode(this.createAckNode(node));
		
		// TODO emit client received event
	}
	
	// Server received the message
	if (node.isAck()) {
		// TODO emit server received event
	}

	// Authentication
	if(node.isChallenge()) {
		this.sendNode(this.createAuthResposeNode(node.data()));
		this.reader.setKey(this.readerKey);
		this.writer.setKey(this.writerKey);
		return;
	}

	// Successfully logged in
	if(node.isSuccess()) {
		fs.writeFile(this.config.challenge_file, node.data());
		
		//this.initKeys(node.data());
		//this.reader.setKey(this.readerKey);
		this.writer.setKey(this.writerKey);
		
		this.loggedIn = true;
		this.flushQueue();
		this.emit('login');
		return;
	}
	
	// Login failed
	if(node.isFailure()) {
		this.loggedIn = false;
		this.emit('error', node.toXml());
		return;
	}
	
	// Contact presence update
	if(node.isPresence() && node.attribute('from') != this.selfAddress) {
		var type = node.attribute('type') || 'available';
		this.emit('presence', node.attribute('from'), type, node.attribute('last'));
		return;
	}
	
	if(node.isDirtyPresence()) {
		this.sendNode(this.createClearDirtyNode(node));
		return;
	}
	
	// Last seen -- found
	if(node.isLastSeen()) {
		var tstamp = Date.now() - (+node.child('query').attribute('seconds')) * 1000;
		this.emit('lastseen.found', node.attribute('from'), new Date(tstamp));
		return;
	}

	// Last seen -- not found
	if(node.isNotFound()) {
		this.emit('lastseen.notfound', node.attribute('from'));
		return;
	}
	
	if(node.isPing()) {
		this.sendNode(this.createPongNode(node.attribute('id')));
		return;
	}

	// Groups query list response
	if (node.isGroupList()) {
		var groupList = [];
		var groupsNode = node.child('groups');
		for (var i = 0; i < groupsNode.children().length; i++) {
			groupList.push({
				groupId      : groupsNode.child(i).attribute('id'),
				subject      : groupsNode.child(i).attribute('subject'),
				creationTime : groupsNode.child(i).attribute('creation')
			});
		};

		this.emit('group.list', groupList);
		return;
	}
	
	// New group created
	if (node.isGroupAdd()) {
		var groupId = node.child('group').attribute('id');
		var subject = node.child('group').attribute('subject');
		var creationTs = node.child('group').attribute('creation');
		
		this.emit('group.new',  { groupId: groupId, subject: subject, creationTime: creationTs });
		
		return;
	}
	
	// Group info + participants
	if (node.isGroupInfo()) {
		var groupNode = node.child('group');
		
		var group = {
			id       : groupNode.attribute('id'),
			creator  : groupNode.attribute('creator'),
			creation : groupNode.attribute('creation'),
			subject  : groupNode.attribute('subject'),
			participants : groupNode.children().map(function(p) {
				return {
					admin : p.attribute('type') == 'admin' ? true : false,
					jid   : p.attribute('jid')
				}
			})
		};
		
		// console.log(group);
		
		this.emit('group.info', group);
		
		return;
	}

	if(node.isGroupNewcomer() && node.attribute('add') !== this.selfAddress) {
		this.emit('group.newcomer', node.attribute('from'), node.attribute('add'));
		return;
	}

	if(node.isGroupOutcomer()) {
		if(node.attribute('remove') === this.selfAddress) {
			this.emit('group.excommunicate', node.attribute('from'));
		} else {
			this.emit('group.outcomer',
				node.attribute('from'), node.attribute('remove'), node.attribute('author'));
		}
		return;
	}
	
	
	if(node.isMediaReady()) {
		this.createMediaUploadNode(node, function(err, to, node) {
			if(err) {
				this.emit('media.error', err);
				return;
			}

			this.sendMessageNode(to, node);
		}.bind(this));
		return;
	}

	if(node.isReceived()) {
		this.emit('message.delivered', node.attribute('from'), node.attribute('id'), node.attribute('t'));
		return;
	}

	if(node.isProfilePicture()) {
		var preview = node.child('picture').attribute('type') === 'preview';
		this.emit('profile.picture', node.attribute('from'), preview, node.child('picture').data());
		return;
	}
	
	// User statuses
	if (node.isGetStatus()) {
		var statusNode = node.child('status');
		var result = [];
		
		for (var i = 0; i < statusNode.children().length; i++) {
			result.push({
				jid    : statusNode.child(i).attribute('jid'),
				status : statusNode.child(i).data().toString('utf8')
			});
		};
		
		// console.log(result);
		
		this.emit('status.get', result);
		
		return;
	}
	
	// Set new status response
	if (node.isSendStatus()) {
		this.emit('status.updated');
		return;
	};
	
	// Incoming plain message
	if(node.isMessage()) {
		// Emit stopped typing
		if (node.attribute('type') == 'text') {
			this.emit('typing', node.attribute('from'), 'paused');
		}		
		// Process message
		this.processor.process(node);
		return;
	}
	
	// Emit typing (composing or paused)
	if(node.isTyping()) {
		this.emit('typing', node.attribute('from'), node.child(0).tag());
		return;
	}
	
	// Sync response
	if (node.isSync()) {		
		var sync = node.child('sync');
		var existing = sync.child('in');
		var nonExisting = sync.child('out');
		var invalid = sync.child('invalid');
		
		var existingUsers = [];
		if (existing) {
			for (var i = 0; i < existing.children().length; i++) {
				existingUsers.push(existing.child(i).data().toString());
			};
		};
		
		var nonExistingUsers = [];
		if (nonExisting) {
			for (var i = 0; i < nonExisting.children().length; i++) {
				nonExistingUsers.push(nonExisting.child(i).data().toString());
			};
		};
		
		var invalidNumbers = [];
		if (invalid) {
			for (var i = 0; i < invalid.children().length; i++) {
				invalidNumbers.push(invalid.child(i).data().toString());
			};
		};
		
		// console.log(existingUsers);
		// console.log(nonExistingUsers);
		// console.log(invalidNumbers);
		
		this.emit('contacts.sync', existingUsers, nonExistingUsers, invalidNumbers);
		
		return;
	}
	
	// Server properties response
	if (node.isProperties()) {
		var properties = {};
		
		var propElements = node.child('props').children();
		for (var i = 0; i < propElements.length; i++) {
			properties[propElements[i].attribute('name')] = propElements[i].attribute('value');
		};
		
		// console.log(properties);
		
		this.emit('properties', properties);
		return;
	}
	
	// Service pricing response
	if (node.isServicePricing()) {
		var pricingNode = node.child('pricing');
		
		this.emit(
			'servicepricing',
			pricingNode.attribute('price'),
			pricingNode.attribute('cost'),
			pricingNode.attribute('currency'),
			pricingNode.attribute('expiration')
		);
		return;
	}
	
	// Get privacy settings
	if (node.isGetPrivacySettings()) {
		var privacyNode = node.child('privacy');
		
		var settings = {};
		for (var i = 0; i < privacyNode.children().length; i++) {
			var s = privacyNode.child(i);
			settings[s.attribute('name')] = s.attribute('value');
		};
		
		// console.log(settings);
		
		this.emit('privacysettings.get', settings);
		return;
	}
	
	// Set privacy settings
	if (node.isSendPrivacySettings()) {
		var privacyNode = node.child('privacy');
		
		var settings = {};
		for (var i = 0; i < privacyNode.children().length; i++) {
			var s = privacyNode.child(i);
			settings[s.attribute('name')] = s.attribute('value');
		};
		
		// console.log(settings);
		
		this.emit('privacysettings.updated', settings);
		return;
	}
};

WhatsApi.prototype.createFeaturesNode = function() {
	var features = [
		new protocol.Node('readreceipts'),
		new protocol.Node('groups_v2'),
		new protocol.Node('privacy'),
		new protocol.Node('presence')
	];

	return new protocol.Node('stream:features', null, features);
};

WhatsApi.prototype.createAuthNode = function() {
	var attributes = {
		//xmlns     : 'urn:ietf:params:xml:ns:xmpp-sasl',
		mechanism : 'WAUTH-2',
		user      : this.config.msisdn
	};

	return new protocol.Node('auth', attributes, null, this.createAuthData());
};

WhatsApi.prototype.createAuthData = function() {
	var challenge = fs.readFileSync(this.config.challenge_file);

	if(!challenge.length) {
		return '';
	}

	//this.initKeys(challenge);
	var key = encryption.pbkdf2(new Buffer(this.config.password, 'base64'), challenge, 16, 20);
	this.readerKey = new encryption.KeyStream(new Buffer([key[2]]), new Buffer([key[3]]));
	this.writerKey = new encryption.KeyStream(new Buffer([key[0]]), new Buffer([key[1]]));


	this.reader.setKey(this.readerKey);

	var arr = Buffer.concat([
		new Buffer([0,0,0,0]),
		new Buffer(this.config.msisdn),
		challenge,
		new Buffer(common.tstamp().toString()),
		new Buffer(this.config.ua),
		new Buffer(' MccMnc/' + this.config.ccode + '001')
	]);
	return this.writerKey.encodeMessage(arr, 0, arr.length, 0);
};

WhatsApi.prototype.createAuthResposeNode = function(challenge) {
  //console.log(challenge.toString('hex'));
	this.initKeys(challenge);

	var arr = Buffer.concat([
		new Buffer([0,0,0,0]),
		new Buffer(this.config.msisdn),
		challenge
	]);
	//console.log(arr.toString('hex'));
	var data = this.writerKey.encodeMessage(arr, 0,4,arr.length -4);
  //console.log(data.toString('hex'));
	return new protocol.Node('response', {xmlns : 'urn:ietf:params:xml:ns:xmpp-sasl'}, null, data);
};

WhatsApi.prototype.generateKeys = function(password, nonce) {
	var keys = [];
	for(var j=1;j<5;j++){
		var currNonce = Buffer.concat( [nonce, new Buffer([j])] );
		keys.push( encryption.pbkdf2(new Buffer(password, 'base64'), currNonce, 2, 20) );		
	}
	return keys;
};

WhatsApi.prototype.initKeys = function(nonce) {
	var keys = this.generateKeys(this.config.password, nonce);

	this.readerKey = new encryption.KeyStream(keys[2], keys[3]);
	this.writerKey = new encryption.KeyStream(keys[0], keys[1]);
};

WhatsApi.prototype.createClearDirtyNode = function(node) {
	var categories = [];

	var children = node.children();
	if(children.length) {
		for (var i = 0; i < children.length; i++) {
			var child = node.child(i);
			if(child.tag() === 'category') {
				categories.push(new protocol.Node('category', {name : child.attribute('name')}));
			}
		};
	}

	var cleanNode = new protocol.Node('clean', {xmlns : 'urn:xmpp:whatsapp:dirty'}, categories);

	var attributes = {
		id   : this.nextMessageId('cleardirty'),
		type : 'set',
		to   : this.config.server
	};

	return new protocol.Node('iq', attributes, [cleanNode]);
};

/**
 * Create a pong node, to be sent in response to ping
 * @param  {string} messageId    The ping message ID
 * @return {protocol.Node}       Created node
 */
WhatsApi.prototype.createPongNode = function(messageId) {
	var attributes = {
		to   : this.config.server,
		id   : messageId,
		type : 'result'
	};

	return new protocol.Node('iq', attributes);
};

/**
 * Create a 'receipt' node, to be sent when a new message is received/read
 * @param  {protocol.Node} node    The received message node
 * @return {protocol.Node}         Created node
 */
WhatsApi.prototype.createReceiptNode = function(node) {
	var attributes = {
		to   : node.attribute('from'),
		type : 'read',
		id   : node.attribute('id'),
		t    : common.tstamp().toString()
	};

	return new protocol.Node('receipt', attributes);
};

/**
 * Create a 'ack' node, to be sent when a new notification is received
 * @param  {protocol.Node} node    The notification node
 * @return {protocol.Node}         Created node
 */
WhatsApi.prototype.createNotificationAckNode = function(node) {
	var attributes = {
		to    : node.attribute('from'),
		class : 'notification',
		id    : node.attribute('id'),
		type  : node.attribute('type')
	};
	if (node.attribute('to')) {
		attributes['from'] = node.attribute('to');
	}
	if (node.attribute('participant')) {
		attributes['participant'] = node.attribute('participant');
	}

	return new protocol.Node('ack', attributes);
};

/**
 * Create a 'ack' node, to be sent when a 'receipt' node is received
 * @param  {protocol.Node} node     The 'receipt' node
 * @return {protocol.Node}          Created node
 */
WhatsApi.prototype.createAckNode = function(node) {
	var attributes = {
		to   : node.attribute('from'),
		id   : node.attribute('id'),
		t    : common.tstamp().toString()
	};
	
	// Ack type --> nothing or 'read'
	if (node.attribute('type')) {
		attributes['type'] = node.attribute('type');
	}
	
	var node = new protocol.Node(
		'ack',
		attributes
	);
	
	return node;
};

WhatsApi.prototype.createRequestMediaUploadNode = function(filehash, filetype, filesize, filepath, to, msgid) {
	var attributes = {
		xmlns : 'w:m',
		hash  : filehash,
		type  : filetype,
		size  : filesize.toString()
	};

	var mediaNode = new protocol.Node('media', attributes);

	var iqAttributes = {
		id   : msgid || this.nextMessageId('upload'),
		to   : this.config.server,
		type : 'set'
	};

	this.mediaQueue[iqAttributes.id] = {
		filepath : filepath,
		filesize : filesize,
		to       : to,
		from     : this.config.msisdn
	};

	return new protocol.Node('iq', iqAttributes, [mediaNode]);
};

WhatsApi.prototype.createMediaUploadNode = function(node, callback) {
	var id = node.attribute('id');

	if(!this.mediaQueue.hasOwnProperty(id)) {
		return;
	}

	var queued = this.mediaQueue[id];
	delete this.mediaQueue[id];

	var attributes = {
		xmlns : 'urn:xmpp:whatsapp:mms'
	};

	var onAttributesReady = function(url, type, size, file) {
		attributes.url  = url;
		attributes.type = type;
		attributes.size = size;
		attributes.file = file;

		var onThumbReady = function(err, data) {
			if(err) {
				callback(err);
				return;
			}

			callback(false, queued.to, new protocol.Node('media', attributes, null, data));
		};

		if(type === MediaType.IMAGE) {
			this.createImageThumbnail(queued.filepath, onThumbReady);
			return;
		}

		if(type === MediaType.VIDEO) {
			this.createVideoThumbnail(queued.filepath, onThumbReady);
			return;
		}

		onThumbReady(false, '');
	}.bind(this);

	var duplicate = node.child('duplicate');

	if(duplicate) {
		onAttributesReady(
			duplicate.attribute('url'),
			duplicate.attribute('type'),
			duplicate.attribute('size'),
			duplicate.attribute('url').replace(/(?:.*\/|^)([^\/]+)$/, '$1')
		);
	} else {
		this.uploadMediaFile(queued, node.child('media').attribute('url'), function(err, response) {
			if(err) {
				callback(err);
				return;
			}

			onAttributesReady(response.url, response.type, response.size, response.name);
		});
	}
};

WhatsApi.prototype.getMediaFile = function(filepath, filetype, callback) {
	if(!this.mediaMimeTypes.hasOwnProperty(filetype)) {
		callback('Invalid file type: ' + filetype);
		return;
	}

	var onFileReady = function(path) {
		var mimeType = mime.lookup(path);

		if(this.mediaMimeTypes[filetype].mime.indexOf(mimeType) === -1) {
			callback('Invalid file mime type: ' + mimeType);
			return;
		}

		var fileSize = fs.statSync(path).size;
		var maxSize  = this.mediaMimeTypes[filetype].size;

		if(maxSize < fileSize) {
			callback('Media file too big (max size is ' + maxSize + ' file size is ' + fileSize + ')');
			return;
		}

		callback(false, path);
	}.bind(this);

	fs.exists(filepath, function(result) {
		if(result) {
			onFileReady(filepath);
			return;
		}

		var parsed = url.parse(filepath);

		if(!parsed.host) {
			callback('Filepath is nor url neither path to existing file');
			return;
		}

		this.downloadMediaFile(filepath, function(err, path) {
			if(err) {
				callback(err);
			} else {
				onFileReady(path);
			}
		});
	}.bind(this));
};

WhatsApi.prototype.downloadMediaFile = function(destUrl, callback) {
	var match = destUrl.match(/\.[^\/.]+$/);

	var ext = match ? match[0] : '';

	var schema = url.parse(destUrl).protocol;

	var reqObj = schema === 'https:' ? https : http;

	reqObj.get(destUrl, function(res) {
		var buffers = [];

		res.on('data', function(data) {
			buffers.push(data);
		});

		res.on('end', function() {
			var path = __dirname + '/media/media-' + crypto.randomBytes(4).readUInt32LE(0) + ext;

			fs.writeFile(path, Buffer.concat(buffers), function(err) {
				if(err) {
					callback('Error saving downloaded file: ' + err);
				} else {
					callback(false, path);
				}
			});
		});
	}).on('error', function(e) {
		callback('HTTP error: ' + e.message);
	});
};

WhatsApi.prototype.uploadMediaFile = function(queue, destUrl, callback) {
	var type       = mime.lookup(queue.filepath);
	var ext        = mime.extension(type);
	var boundary   = 'zzXXzzYYzzXXzzQQ';
	var filename   = crypto.createHash('md5').update(queue.filepath).digest('hex') + '.' + ext;
	var host       = url.parse(destUrl).hostname;
	var contentLen = 0;

	var post = [
		'--' + boundary,
		'Content-Disposition: form-data; name="to"\r\n',
		this.createJID(queue.to),
		'--' + boundary,
		'Content-Disposition: form-data; name="from"\r\n',
		queue.from,
		'--' + boundary,
		'Content-Disposition: form-data; name="file"; filename="' + filename + '"',
		'Content-Type: ' + type + '\r\n'
	];

	var end = '\r\n--' + boundary + '--\r\n';

	post.forEach(function(str) {
		contentLen += str.length + 2;
	});

	contentLen += queue.filesize + end.length;

	var headers = [
		'POST ' + destUrl,
		'Content-Type: multipart/form-data; boundary=' + boundary,
		'Host: ' + host,
		'User-Agent: ' + this.config.ua,
		'Content-Length: ' + contentLen + '\r\n'
	];

	var options = {
		port : 443,
		host : host,
		rejectUnauthorized : false
	};

	var tlsStream = tls.connect(options, function() {
		headers.forEach(function(str) {
			tlsStream.write(str + '\r\n');
		});

		post.forEach(function(str) {
			tlsStream.write(str + '\r\n');
		});

		var filestream = fs.createReadStream(queue.filepath);

		filestream.pipe(tlsStream, {end : false});

		filestream.on('end', function() {
			tlsStream.write(end);
		});
	});

	tlsStream.on('error', function(err) {
		this.emit('media.error', 'SSL/TLS error: ' + err);
	}.bind(this));

	var buffers = [];

	tlsStream.on('data', function(data) {
		buffers.push(data);
	});

	tlsStream.on('end', function() {
		var result = Buffer.concat(buffers).toString();

		try {
			callback(false, JSON.parse(result.split('\r\n\r\n').pop()));
		} catch(e) {
			callback('Unexpected upload response: ' + result);
		}
	});
};

WhatsApi.prototype.createImageThumbnail = function(srcPath, callback) {
	var dstPath = srcPath.replace(/^(.*?)(\.[^.]+$|$)/, '$1-thumb$2');

	var opts = {
		srcPath : srcPath,
		dstPath : dstPath,
		quality : 0.5,
		width   : 100,
		height  : 100
	};

	try {
		imagick.resize(opts, function(err) {
			if(err) {
				callback(err);
				return;
			}

			fs.readFile(dstPath, function(err, data) {
				if(err) {
					callback(err);
					return;
				}

				callback(false, data.toString('base64'));
			});
		});
	} catch(e) {
		callback(false, '/9j/4AAQSkZJRgABAQEASABIAAD/4QCURXhpZgAASUkqAAgAAAADADEBAgAcAAAAMgAAADIBAgAUAAAATgAAAGmHBAABAAAAYgAAAAAAAABBZG9iZSBQaG90b3Nob3AgQ1MyIFdpbmRvd3MAMjAwNzoxMDoyMCAyMDo1NDo1OQADAAGgAwABAAAA//8SAAKgBAABAAAAvBIAAAOgBAABAAAAoA8AAAAAAAD/4gxYSUNDX1BST0ZJTEUAAQEAAAxITGlubwIQAABtbnRyUkdCIFhZWiAHzgACAAkABgAxAABhY3NwTVNGVAAAAABJRUMgc1JHQgAAAAAAAAAAAAAAAAAA9tYAAQAAAADTLUhQICAAAAAAAAAAAAAAAAAAAAAAAAAAAAAAAAAAAAAAAAAAAAAAAAAAAAAAAAAAAAAAABFjcHJ0AAABUAAAADNkZXNjAAABhAAAAGx3dHB0AAAB8AAAABRia3B0AAACBAAAABRyWFlaAAACGAAAABRnWFlaAAACLAAAABRiWFlaAAACQAAAABRkbW5kAAACVAAAAHBkbWRkAAACxAAAAIh2dWVkAAADTAAAAIZ2aWV3AAAD1AAAACRsdW1pAAAD+AAAABRtZWFzAAAEDAAAACR0ZWNoAAAEMAAAAAxyVFJDAAAEPAAACAxnVFJDAAAEPAAACAxiVFJDAAAEPAAACAx0ZXh0AAAAAENvcHlyaWdodCAoYykgMTk5OCBIZXdsZXR0LVBhY2thcmQgQ29tcGFueQAAZGVzYwAAAAAAAAASc1JHQiBJRUM2MTk2Ni0yLjEAAAAAAAAAAAAAABJzUkdCIElFQzYxOTY2LTIuMQAAAAAAAAAAAAAAAAAAAAAAAAAAAAAAAAAAAAAAAAAAAAAAAAAAAAAAAAAAAAAAAAAAWFlaIAAAAAAAAPNRAAEAAAABFsxYWVogAAAAAAAAAAAAAAAAAAAAAFhZWiAAAAAAAABvogAAOPUAAAOQWFlaIAAAAAAAAGKZAAC3hQAAGNpYWVogAAAAAAAAJKAAAA+EAAC2z2Rlc2MAAAAAAAAAFklFQyBodHRwOi8vd3d3LmllYy5jaAAAAAAAAAAAAAAAFklFQyBodHRwOi8vd3d3LmllYy5jaAAAAAAAAAAAAAAAAAAAAAAAAAAAAAAAAAAAAAAAAAAAAAAAAAAAAAAAAAAAAABkZXNjAAAAAAAAAC5JRUMgNjE5NjYtMi4xIERlZmF1bHQgUkdCIGNvbG91ciBzcGFjZSAtIHNSR0IAAAAAAAAAAAAAAC5JRUMgNjE5NjYtMi4xIERlZmF1bHQgUkdCIGNvbG91ciBzcGFjZSAtIHNSR0IAAAAAAAAAAAAAAAAAAAAAAAAAAAAAZGVzYwAAAAAAAAAsUmVmZXJlbmNlIFZpZXdpbmcgQ29uZGl0aW9uIGluIElFQzYxOTY2LTIuMQAAAAAAAAAAAAAALFJlZmVyZW5jZSBWaWV3aW5nIENvbmRpdGlvbiBpbiBJRUM2MTk2Ni0yLjEAAAAAAAAAAAAAAAAAAAAAAAAAAAAAAAAAAHZpZXcAAAAAABOk/gAUXy4AEM8UAAPtzAAEEwsAA1yeAAAAAVhZWiAAAAAAAEwJVgBQAAAAVx/nbWVhcwAAAAAAAAABAAAAAAAAAAAAAAAAAAAAAAAAAo8AAAACc2lnIAAAAABDUlQgY3VydgAAAAAAAAQAAAAABQAKAA8AFAAZAB4AIwAoAC0AMgA3ADsAQABFAEoATwBUAFkAXgBjAGgAbQByAHcAfACBAIYAiwCQAJUAmgCfAKQAqQCuALIAtwC8AMEAxgDLANAA1QDbAOAA5QDrAPAA9gD7AQEBBwENARMBGQEfASUBKwEyATgBPgFFAUwBUgFZAWABZwFuAXUBfAGDAYsBkgGaAaEBqQGxAbkBwQHJAdEB2QHhAekB8gH6AgMCDAIUAh0CJgIvAjgCQQJLAlQCXQJnAnECegKEAo4CmAKiAqwCtgLBAssC1QLgAusC9QMAAwsDFgMhAy0DOANDA08DWgNmA3IDfgOKA5YDogOuA7oDxwPTA+AD7AP5BAYEEwQgBC0EOwRIBFUEYwRxBH4EjASaBKgEtgTEBNME4QTwBP4FDQUcBSsFOgVJBVgFZwV3BYYFlgWmBbUFxQXVBeUF9gYGBhYGJwY3BkgGWQZqBnsGjAadBq8GwAbRBuMG9QcHBxkHKwc9B08HYQd0B4YHmQesB78H0gflB/gICwgfCDIIRghaCG4IggiWCKoIvgjSCOcI+wkQCSUJOglPCWQJeQmPCaQJugnPCeUJ+woRCicKPQpUCmoKgQqYCq4KxQrcCvMLCwsiCzkLUQtpC4ALmAuwC8gL4Qv5DBIMKgxDDFwMdQyODKcMwAzZDPMNDQ0mDUANWg10DY4NqQ3DDd4N+A4TDi4OSQ5kDn8Omw62DtIO7g8JDyUPQQ9eD3oPlg+zD88P7BAJECYQQxBhEH4QmxC5ENcQ9RETETERTxFtEYwRqhHJEegSBxImEkUSZBKEEqMSwxLjEwMTIxNDE2MTgxOkE8UT5RQGFCcUSRRqFIsUrRTOFPAVEhU0FVYVeBWbFb0V4BYDFiYWSRZsFo8WshbWFvoXHRdBF2UXiReuF9IX9xgbGEAYZRiKGK8Y1Rj6GSAZRRlrGZEZtxndGgQaKhpRGncanhrFGuwbFBs7G2MbihuyG9ocAhwqHFIcexyjHMwc9R0eHUcdcB2ZHcMd7B4WHkAeah6UHr4e6R8THz4faR+UH78f6iAVIEEgbCCYIMQg8CEcIUghdSGhIc4h+yInIlUigiKvIt0jCiM4I2YjlCPCI/AkHyRNJHwkqyTaJQklOCVoJZclxyX3JicmVyaHJrcm6CcYJ0kneierJ9woDSg/KHEooijUKQYpOClrKZ0p0CoCKjUqaCqbKs8rAis2K2krnSvRLAUsOSxuLKIs1y0MLUEtdi2rLeEuFi5MLoIuty7uLyQvWi+RL8cv/jA1MGwwpDDbMRIxSjGCMbox8jIqMmMymzLUMw0zRjN/M7gz8TQrNGU0njTYNRM1TTWHNcI1/TY3NnI2rjbpNyQ3YDecN9c4FDhQOIw4yDkFOUI5fzm8Ofk6Njp0OrI67zstO2s7qjvoPCc8ZTykPOM9Ij1hPaE94D4gPmA+oD7gPyE/YT+iP+JAI0BkQKZA50EpQWpBrEHuQjBCckK1QvdDOkN9Q8BEA0RHRIpEzkUSRVVFmkXeRiJGZ0arRvBHNUd7R8BIBUhLSJFI10kdSWNJqUnwSjdKfUrESwxLU0uaS+JMKkxyTLpNAk1KTZNN3E4lTm5Ot08AT0lPk0/dUCdQcVC7UQZRUFGbUeZSMVJ8UsdTE1NfU6pT9lRCVI9U21UoVXVVwlYPVlxWqVb3V0RXklfgWC9YfVjLWRpZaVm4WgdaVlqmWvVbRVuVW+VcNVyGXNZdJ114XcleGl5sXr1fD19hX7NgBWBXYKpg/GFPYaJh9WJJYpxi8GNDY5dj62RAZJRk6WU9ZZJl52Y9ZpJm6Gc9Z5Nn6Wg/aJZo7GlDaZpp8WpIap9q92tPa6dr/2xXbK9tCG1gbbluEm5rbsRvHm94b9FwK3CGcOBxOnGVcfByS3KmcwFzXXO4dBR0cHTMdSh1hXXhdj52m3b4d1Z3s3gReG54zHkqeYl553pGeqV7BHtje8J8IXyBfOF9QX2hfgF+Yn7CfyN/hH/lgEeAqIEKgWuBzYIwgpKC9INXg7qEHYSAhOOFR4Wrhg6GcobXhzuHn4gEiGmIzokziZmJ/opkisqLMIuWi/yMY4zKjTGNmI3/jmaOzo82j56QBpBukNaRP5GokhGSepLjk02TtpQglIqU9JVflcmWNJaflwqXdZfgmEyYuJkkmZCZ/JpomtWbQpuvnByciZz3nWSd0p5Anq6fHZ+Ln/qgaaDYoUehtqImopajBqN2o+akVqTHpTilqaYapoum/adup+CoUqjEqTepqaocqo+rAqt1q+msXKzQrUStuK4trqGvFq+LsACwdbDqsWCx1rJLssKzOLOutCW0nLUTtYq2AbZ5tvC3aLfguFm40blKucK6O7q1uy67p7whvJu9Fb2Pvgq+hL7/v3q/9cBwwOzBZ8Hjwl/C28NYw9TEUcTOxUvFyMZGxsPHQce/yD3IvMk6ybnKOMq3yzbLtsw1zLXNNc21zjbOts83z7jQOdC60TzRvtI/0sHTRNPG1EnUy9VO1dHWVdbY11zX4Nhk2OjZbNnx2nba+9uA3AXcit0Q3ZbeHN6i3ynfr+A24L3hROHM4lPi2+Nj4+vkc+T85YTmDeaW5x/nqegy6LzpRunQ6lvq5etw6/vshu0R7ZzuKO6070DvzPBY8OXxcvH/8ozzGfOn9DT0wvVQ9d72bfb794r4Gfio+Tj5x/pX+uf7d/wH/Jj9Kf26/kv+3P9t////2wBDAAEBAQEBAQEBAQEBAQEBAQEBAQEBAQEBAQEBAQEBAQEBAQEBAQEBAQEBAQEBAQEBAQEBAQEBAQEBAQEBAQEBAQH/2wBDAQEBAQEBAQEBAQEBAQEBAQEBAQEBAQEBAQEBAQEBAQEBAQEBAQEBAQEBAQEBAQEBAQEBAQEBAQEBAQEBAQEBAQH/wAARCABTAGQDASIAAhEBAxEB/8QAHQABAAICAwEBAAAAAAAAAAAAAAgKBgkBBQcLBP/EADsQAAAGAQIEBAQEBAQHAAAAAAECAwQFBgcAEQgJEiETFDFBFSJRYQojMnEWJYGRFyRCUjNDYpKxwdH/xAAbAQEAAwEBAQEAAAAAAAAAAAAABQYHCAQDCf/EADMRAAICAQMEAAUCAwkBAAAAAAECAwQFAAYRBxITIQgUFSIxQVEjQmEkMnGBgpGUofDB/9oADAMBAAIRAxEAPwC/xpprgRAoCIjsAAIiI9gAADcREfQAAPcdNNc64EdvX7B/UR2AP6j215RbM44rpfiJzdxiheJgbeNijqTkn1l3/LMyiE3iqJxENv8AM+AQB/UcvrrTtzG+O3ivjMYu3vAq6xrj59XIe1WG73XOdPfWGSGMhYssmyNQoqNk30DFOGaTKWdybu6w04k7AI9s0jGgkeLKfGebwQyTGOSURr3GOIKZGH69od0T0PZ7nUcA++fWpDFY/wCqZCpjxbp0DblES277TpUhYglTM1avan4dgI18VeVi7KO3jkjDeJr8Shy/MDZDyPhyinyJxDZTxbYpao26KxxERUPUIeywL1eKmY5zd7nKRCUk1jpZsvGOZepQdoixdoqkbunAFAxpD8uHnOcP/MBi7gzeQLrh9yHSlEF31QvtrhpODm4V4YxW8nUryDWvspl0zEEwnYJ1ExUrF+aauW6UnGKKP0fl4rNImeucrkVSbl2N4ss9I2iwyscdig0mZiekXMvLeahU2hWCUc/evnImimhW7RNNRNNIpBQQMnkVZ4qf4Cv3gUC+S9LtsFJonYzrJ8rCsl5FmYoh5J158ia4JKmUb9MoiDV6TxkRA6CokVxI9QNx2M6k2KqS5DCwR+TI41scILNeEMqSSraV5u/gHyV2WQc8Ok9cKnlP6ixfCB0XxPSq1j9/56js/qblrYp7L3nFvP6rhMvkWryW6dGTAzQY0VgxX5PMxSVpAoavaxOXM1gUE+uVxbcY+HODzhwv/EvkWaQk6fSo9H4fGV2QjXkvdLPKrAyrFNrO7ryrmasMkom3RMdTy8eyI+mX5k4yMeLJ1wqB+LOw0qms5zLwlZCpUazK6dPZXH+T6nfE2zBDrVO5VZWqDxsYvgIFAVeiQOVRQBKgAmOmmamfxIcwbJ+aEa7HZ2ye0l4itI+aja1X4ljFxakkZE7daxLwVXRSi31keImO1+JOkiC3bGVbsvINl3BFo4Y7udBzJJNq9bJOIqtRcvSupc8vYm0I7cxcccHRECOXiHwxR8qZIV0Yh06bt3jsjBAzg5vlD25Td+679+K1gKN6ngIEjE0s9Cq890t98phSyeGkVVMcEVeft5++Zx5FVKtsT4dvh/2ttO9gerW6dr7k6uZWxZbG0sTurO1sVtqONUgoR5CzhVLRU5ppo7eUv5bFeRY3atjq7GlNPY+xDwn8UWJeNDh6xjxNYOlJGWxjliDcTdbXmY4YiaaiwlpGAmYibixWcgwmIOdiZKJk2ybly3K6ZnO1dOWqiDhWROqLvJ74vXfCnlTHfDXhe03TJuJpllO/EcSvrbLWKrU9g+ayFrcXaPICDuvYwUCZVO9lPhTFiWwupddnIs30i5bOW9u2tcXNTlkyDOVO0wCh9tzIEYTjQm+24io0cNnogG/tH9Q7fp37a0Dae5It0YoZGKrbqdkzVpEtxiMyPHHG5mhKko8MgkHBHBVw6EfaC3IfxAdFr3Qrf0mzruf2/uEWMdBmatnAXXtpUr27NyuuNyCTJHPXyFVqj96OrLNXkrWUf+O0cUtdNYLVMk026nMjXZfzrhNPxFmyrGRZLoh9FE3rRAAEfYAMbq79PUACIZ1qzaw/TTTTTTTWurjQslnrttqJG0iuesTFcdFWgnCi5oleTjJU3mHBkG6zY/mFWkg0TOoKpg8NEgdHbvsV1DLjUo72wY/j7gzKgdLH60nJzBTicHAQb5s3TdrtiESUFwdq5atF1ENyG8v4yiYmMn4ZmmoFMLdU10fAko9zBHH/AJzMhZKO6hDuYyQFQfIgO/sk8EP94j31Xi5hnNroVOs+R8D4Vp89cbVWpOdotpslxBpW6ILtuC8XNNIuCEj6xWqOHrXaHUepVxs+QOcyRFmypVD7vyLt3jRRZqui6SEpigdFQigFMAehuncxDB/tMBTb9hL3DVJrmL10ILjZ4jGYpACTy/fG00zB1F6LBAwcwJ+4bbGUeKG2EBEB9x/Vqkb8yeTxeLry4uda0k9sV5JTDHOQrQyyABZQUHPjIJI5/bjXUXwn7D2Nv/f2Vx2+sRYzlLGbefMVMdDlLeKSWeHJ46o7zTUWjsuI0uqVjEqxk8+RJBwBAiLwRnvKWR/LYXqSFmm5d8m9jMeUerT0oVkUTl6CRkezUnJZpHEMXfxX6izJuAiJlkUigUuznh6/DicUOSF2MzmmDicSRz45XLqMelC43RQFT9ZyHYJGQhY5UeowiaQeO1iG/wCI06tyhY25JuSlqVwTUB3XYOoi6dz16Y2ldzWowspYHUbbpNJJWXsDNBrYXyiLNRu2bC8k3KLdBFNFugmmmUmt7lVz3jySAqFmgntYcqDsZ6z/AJ1EAJuxjABU0ZJsQd9tzIuugv8AqH114ttbbsHH1L1+6tixer1rMhpQJjY+yVBMkcy12VrDR+Q/ezKGJP8ADAPAsXXDrRiDu7P7U2hteXD4XauazOGpruTK2N5XBZoWzj7NzHS5lJocTHcNJCtaKGWSBFjPzjOnOqc2U/wycM3paD3EU3YntrimvW/i5aWRjDWECJgCqMe9aR4xkU69TNk/harEqogRYqpDCYdeVe5AWZ8rSVhh8JZQqKmQqWIK23DOYolShZVqA9YpovHBWjeSj5uvulfkjLlFEeVZ+JykUeNnQqMUvpZ1plUbWkVxV5eHnExAu3w10iqsmO3bxWo9DtEwb9wVQLsIDv2DUT+MTCvD7IwkTkC0uZurZkpk1AxmLsn4oli1nJFJttsnI6tRBW1nbpKoOYt2+kkBnqhJoTETYolF3HSkYo1VOJLLawyMAYVVuF7TGT4weBx9jDkI3A/mV0b2HTk+RcTwPUq7Xk8eSsyxKZfIttI/myvc/f2Wa8hDWa/P95Y5q9iIdrQTdkXystCiC4M+bFyxI+0XthVs4UOsNRCduF6rDGvZLxK4aRwFBxJ26QiSWmBi4to3ABM7szKHQaJiAiLfcxwsN8oTj0zXxLZkPhfPbfG178rjOx3k1mx7ASNScRa9fcQTVmxsMi3fqQFiCUWmSoOiVyvwyTNVMPCmnZjGQLvG4lOFviD4quCzJfD9acp1PH2R8mYwkMdTzqNry72hoSJnqTJ7Omb159HSTxvZIxj8QVj1SnCGdSyjNNA6TAET61eWxylc4cv7L2VMoZTteML5XJDFSNRrUjjp9Y1pYrl1bYeTlBfV6xV+JdMkhYxTREh2z+QKoqc5DdKSfi6p4wG4MXuPDPjslmJ8LO5kyVeeWu1WqE+4V/HGqqsTgdg7I+VcnibgjXRzdWOkG/ei3UqvvPY3TfE9UMXUjqbLzGLoZetnc885SE5Y3bVieae/WlbzyC1cEc8Cnvxq9snO+nG5TubMzRRSRaR0YzfOUY9kkVqxROchGhTg3J2UWHxx3crnWcnHfrWN33kXrxnDrA6sY9sDpqZo6duVWDZAywKmTj2wInAVugATBws5FQVAIZQhCJpEKcwgcxvZtafrhnTTTTTTTWI36GLYqPcIEyYKhMVidjQIIb7ndxjpFLt9QVMQQ+4BrLtcCG4beu/YQH3D39ftppquS8rqB+h02MsyeiQDGcszi3XAwgHUB/D2KoACAgJFSnKP021Vc5wWMWtV4mo+4uZR0Z3lKjRss4UWZpAxLIVFQtTWL1NdlSHcsW0Y5VOKChAWMoP5YGDVu67Rn8PXO3QJy9PwazT8aUuwAJSNpR2kj6+n5IJGL7CAgP7VueefWygrw8WoCgPz5Frap9h2+dOszKCY+pQH8tybYR6h7iAbAIlp++4Vl23bkZAxqy1bCc8/a3zCQFhwR78c8g98j37H7dH/AAoZWxjutW3q0Nh66ZvH53FWCoQ+WNcVYysUTCRWBU3MXVf0A3KABgCeZDck3IVZkeGqfxuNhiz2ulZNtLh5AlcgEghD2YkdLQ8gkmcpCuWb9QX4JKtTLCVZuukuVFVMSjupAol7D3++2wh6iHYO3/3fvvqstyOysn9v4jIB4mRUhoXHswkQ4FN0CR7YI86hPUxTABkwExdhAQL331YzTZT0QQBjJAXrYm2zCUE7lMpA79KLncHiAbb7B4ipC7bAkIdtSG1Z/mNvYl+AO2nHAACT6rc1+STx7Pi5PHrk+tUzrzivo/WLqFT7y/l3HayfcyhfebSLMsoUegsbXzGn5PYqkknk695xUdQmQqqZFVRETSiYHMkodMxyeEqIlMJBKJibB3KO4D27a/BxtzTlJximMZILOIqu5Fp96lGDdQCrSJarYY6ZK2E59yCu4BkcqSi3yAoYgm6SB26TFFrRRvlc+KRkiyXTeKHAqDdSRbr9DVwIg3VbF6+sRD5SOEkPufb5tZnlSKmMh2FNVwwLHR6RgBu3E5VXx0g9TvFybkSMft/lWnUBA3BRwqPpYNZHqU9y5jnBpjktUdZRzZDYsLkCQlWNW/xBibFBISMlGNUZOVYBJIRUjDorxrN2go6O5kEWwdYAkuobcoSAr+VcY5coCluxlkGm5BqcyzepRdjqFhjp6HkFmiotnSDV6xWUTWXauiGbOUSj4zdwQ6KxCKEMUKZ3PMRTh7bwYUdAgIFaV/N9uVTTL0gAqr0KtNjbAIAH63QB2336u+4ba37crCsBU+ALhuaeGCastT5e2Kl6QKYVbXbrFMEVHbcBMqgu3N19hMXbcAHfetV83PPui/ghDF8tSx0ds2B3+bzSNWAjYE9naVnJHChh2fkg+tszHTDFYvoRtTqs2SyH1rcu8b+3kxLrWOO+nUost3XYmES2hOtjF+Jw0skTCb0EKju3O0Rt5aqxJdtjLJKuTdttxcrqqlH/ALDE9f76y7XXxTfykXHNttvLsWqIh/1JoEKb+5gER12GrLrE9NNNNNNNB7gIfXTTTTWkbinbowWeb63KIAR+5i5pIPTq+Kw7FdfYPfd2R0HV9d/pqvPzrIokpw/41sBC+Ieu5bQbmUAphFNKw1OdaDuIDsUDLx7cPm33MBekSjuA2NuZDXLJT7xC5WQr0xJUSSrraLstgimakg2qsnGO3XgOLAi0BR6ziXjN0UpZcrZZgyVQMWRWZpHSVNXk5oj9jb+DC2v2ayLssJaMfWVBZA6a6Z26ViQjDuUVUzGIdIzaYP8AnJmOmYg7huAiOoHc8Xm29l4/z/YpH9/vFxMD6/rGP01qvQ7I/Sur3Ty53doG6MbUZv2TJS/TJP8AeO4wP9DqDPJClPK8ReXYoTdISmIo14UOrYDGibe3KYRD36SP+wj6Bv31aVJ0CAB27AA77f179x+v/r121UT5N8+WN4x1Woq9prEVzZbbhsqZjJ16RKG3oIgVM+wevYfqOrb7VwU5CmD7bDuPoOw+3qH2H6D99RuxH7ttUlP5iktof+VMw/6P/verr8VdYQ9bt1TKOEuVduWVI/B523ioWI/1wuD7P4161iVsme9RJjFKIlRkTF2Dbv5BcN/cA237/wBtSXGDRVeiqJA2DcfQNtxEdgDf7eu3p376jnhzY12Y7AA7M5EQ7j6eUOACG/8AqDfv9v31LJQSE7mEAAA3HuAF2Dfv/wCe/wBP31byQByTwNc7AE/+/wDn51Uj57ckR5xnYYriRtyVHhmcyB0vdJa2ZNnF99v0gKratE222E3QHt06tK8JldCqYC4bqMCQJni8U4oh1UgAOy61ZhVHJdgKT5vHcrGPuUB36urc4m3qJ83edC5czSywaZ/EJDYz4faCmHUAlTWnCTk25IAduj5rMkdT5g6g2MIgUd9XauHrG0uuhAXCcK5i4CGj2bSnQaifguZRFkwTjmk/JpKF8VqwKgn4kIwOCbpwbw5V30JFZoqUTb48+7d32/X2HHVVI5/AgAZf8mg545/P6fnjq3q7J9L+Hf4cdv8APDXId7bhmT2PulzCvWdh+pMOWkCnjjtPr9NTG0001fNco6aaaaaaaaaaaa66VimUwyWYvkEnCCxDkMRUhVC7HKJTAJTAICUxREpiiAgYo7CAhquVzVOWAlf8G5cR4b26dZt9ph3KiuPyimjQ7RKIvW0skLdqcoI0+dcO2ZDJSkUCMY5WN/NGC3WLpGyNrp5aCjplEyL5AqgGKJd9gEdh+oCAgYPsIf115btc2a00AI4mikhcH8FJFKMP2B4Po/kfkfjU1t7KLhc1jMsVYyYy/TyNdkPDx2aViOzA/HoOoliUshPDD1+pB+WTwBxt5wPzAKNR8o1edoFwbsb1XZKuWdkrGyaajuAWcogikt+U+auDMBM1fMFXTJ0mHiN11ADfVv8ArU4R0miYD9e5QEA37+m24l9P329fUO2++3nLvAJw1ZvcM5DI2MqnY5qLIuWDsjyHbpWmvKrhsLmvWZqVGchHSfYyS8a+bnIcAOA77gOtXLfBDm7h6UdWDH5pnNuL2pjLKM2qIOcrVZkG4iZVigVFDIEe1T/UuwTZWoiROs7CdV6lNRWAxLYeoahkLos0siEgc9knae1iDwzBu4kgLzyPtHvV56tb+h6j7lh3GlUVZ2xFGjcRWYxyWKfkTzRLIPJHG8LRBYneZkZG/iuODr03C6nVcWxg2H+Wyg9/UDeCXbb9wN32H2EOwakZZ5VJi0cKnUTTKkkqooc5wIQhSFExjKHOJSkIUC7nMYQKQpRMO3tDnhwucPOS3xZpINl2rSLmiOlOoUTM12qaYO2r5FwCTiOdszAJXrJ6k2eNDlMRygkfcutkGK8NrW94zu99YmTr6ChHtYqb5ESnlVCnBVtPWNoqACVkQQIvDwbgnUsYE5KWJ2bMSTrqHXtPI/w1lyN2EHjnjg+/3GtBuEeU5lDig5juWuMriErslTsAQ2Q6DOYlrcwZJvN5iGgVOsM4GbeRwKnfwmPGkzFLPyoSiLKUtQkbIos0YJdZy6tfFDYAAR3H3H03H3Hb23H2DsHoHbXOwf39fvprwUMXVxz3JIAxlv2XtWZXILSSOSQPQACRg9ka/wAq/qWLM1v3XvnPbxr7cp5aWIUdqYSpgcJSroyQVKVaKJHfhmdns3JIxYtzseZJTwojhjhijaaaakdU7TTTTTTTTTTTTTTTTTTTTTTTTXkbnBGHnV7VyerjushfF0Ct31jQYA1dSpUVSKt1JtBqZFjOOmp0k/KPphq9eNCkBNsukn8uvXNNNNNNNNNNNNNNNNNNNNNNNf/Z');
	}
};

WhatsApi.prototype.createVideoThumbnail = function(srcPath, callback) {
	callback(false, '/9j/4QAYRXhpZgAASUkqAAgAAAAAAAAAAAAAAP/sABFEdWNreQABAAQAAABQAAD/4QMpaHR0cDovL25zLmFkb2JlLmNvbS94YXAvMS4wLwA8P3hwYWNrZXQgYmVnaW49Iu+7vyIgaWQ9Ilc1TTBNcENlaGlIenJlU3pOVGN6a2M5ZCI/PiA8eDp4bXBtZXRhIHhtbG5zOng9ImFkb2JlOm5zOm1ldGEvIiB4OnhtcHRrPSJBZG9iZSBYTVAgQ29yZSA1LjAtYzA2MCA2MS4xMzQ3NzcsIDIwMTAvMDIvMTItMTc6MzI6MDAgICAgICAgICI+IDxyZGY6UkRGIHhtbG5zOnJkZj0iaHR0cDovL3d3dy53My5vcmcvMTk5OS8wMi8yMi1yZGYtc3ludGF4LW5zIyI+IDxyZGY6RGVzY3JpcHRpb24gcmRmOmFib3V0PSIiIHhtbG5zOnhtcD0iaHR0cDovL25zLmFkb2JlLmNvbS94YXAvMS4wLyIgeG1sbnM6eG1wTU09Imh0dHA6Ly9ucy5hZG9iZS5jb20veGFwLzEuMC9tbS8iIHhtbG5zOnN0UmVmPSJodHRwOi8vbnMuYWRvYmUuY29tL3hhcC8xLjAvc1R5cGUvUmVzb3VyY2VSZWYjIiB4bXA6Q3JlYXRvclRvb2w9IkFkb2JlIFBob3Rvc2hvcCBDUzUgV2luZG93cyIgeG1wTU06SW5zdGFuY2VJRD0ieG1wLmlpZDo2MTQyRUVCOEI3MDgxMUUyQjNGQkY1OEU5M0U2MDE1MyIgeG1wTU06RG9jdW1lbnRJRD0ieG1wLmRpZDo2MTQyRUVCOUI3MDgxMUUyQjNGQkY1OEU5M0U2MDE1MyI+IDx4bXBNTTpEZXJpdmVkRnJvbSBzdFJlZjppbnN0YW5jZUlEPSJ4bXAuaWlkOjYxNDJFRUI2QjcwODExRTJCM0ZCRjU4RTkzRTYwMTUzIiBzdFJlZjpkb2N1bWVudElEPSJ4bXAuZGlkOjYxNDJFRUI3QjcwODExRTJCM0ZCRjU4RTkzRTYwMTUzIi8+IDwvcmRmOkRlc2NyaXB0aW9uPiA8L3JkZjpSREY+IDwveDp4bXBtZXRhPiA8P3hwYWNrZXQgZW5kPSJyIj8+/+4ADkFkb2JlAGTAAAAAAf/bAIQAAgICAgICAgICAgMCAgIDBAMCAgMEBQQEBAQEBQYFBQUFBQUGBgcHCAcHBgkJCgoJCQwMDAwMDAwMDAwMDAwMDAEDAwMFBAUJBgYJDQsJCw0PDg4ODg8PDAwMDAwPDwwMDAwMDA8MDAwMDAwMDAwMDAwMDAwMDAwMDAwMDAwMDAwM/8AAEQgAZABkAwERAAIRAQMRAf/EALUAAAEEAwEBAQAAAAAAAAAAAAAGBwgJBAUKAwECAQEAAQUBAQAAAAAAAAAAAAAAAwECBAYHBQgQAAAFBAADBAUFDQkBAAAAAAECAwQFABEGByESCDFRIhNBYTIUCYEz07QVcZGhUmKCkqIjZWZ2OHKzJHSEJZUWNhcRAAIBAQMHCAgEBwEAAAAAAAABAgMRBAUhMdGScwYWQVGRseFSJAdhcaEiQrLSNcESE1PwgTJyI2M0F//aAAwDAQACEQMRAD8Av8oAoAoAoAoAoAoAoAoAoAoAoAoAoAoAoAoDHcPGjQomdOkWxShzGMqcpAAA9NzCHCgEe/2draKAxpPYONx4E4n95lWaVv01QoDBLtvXKxUDsspbSyTohTtV4wiz9NUpvZEijVNUpr+oaAZCa64umuEUXRPnLqScN1DJKt2ENKLmBQhuUxBN7qBQEBCw3GgHTf7gTaRDibb6+y5+ybslXwnK0aoiZJFIVjAQF3SYiblDgFqAhEx+KDrybyTHsbhNaThFckkmka0fzMnFx6CZ3ipUiHV8tdyYCgJuPC9APDvbZG/sS1lnubYkrBMZPDY5zJfYibhJ44VTbiAqcoHYn4JkAxh8Ijw7KAxOgHqKyfqK1FMTObyjWZy7GZ5aPkZVmVJNFw3WSI5anKmig2KSxTiQfBx5b3G9ATpoBP5ZKuYLFslm2ZElHkPFPHzVNfm8oyjdA6pAU5fFyiJQvbjagKXMj+IbmSbhw1hMhlpVqkPISTJFRkcCwhwMciShHByFEfZAxxNbt40A9nSx1JOd2LZxCZdO5QTI4b3eQimycr7sVePU/ZKmKDYEuKatuYA9BgoBout3Mdga5m8SnsYeShsNyVmZgsR1MSSoN5RpcxiiALAWyyRgMHrKNALPoj21D7HwvIseyLGYJ7m2GSBnKzpw3FZRzHPx5kVv2hhNdJQDJiN/xe+gIpddkJlWv9poZTDqlY4ns1sLxqmi2TBNvJNClSeNwMJRHxF5VShfsEe6gJndDu8pLYmm20JIySSeU6oXJCv1OVFJRSPOAqR7oR5QvcvMmI/jF9dAVz9Yelswg93zymDNJjJsWz9McgjEIQyz4GbhwYSvWhyNRP5YlWATkAQDwm4dlAWrdLWV7AyjS2HG2PjWTQ2bY0QYOXbSsRKCo/TZABWz0pfdzc5VkeUDflANAVi7o+Hdvd3t3OSaj1s7kNfyz77WxiROu0jwalff4g7YAdrInAWyphAvh7LekKAuT1hi24VNc4c32fg5i5w2iUY7MkE3sc4bO1UieQdUDlciBgXTABOAh2iIcaAxujTpaddMEZtSOPKouonOcpPLYxDpAJlI2NIUwIN11fZOoHOIDyXKBSl4iIjYCaVAJ/LW6jvFcmaIoi5VdRL1JJuWwioY6BygUL8OIjbjQHNDvpzgLrNwVxpvjaavlOCz44CVVvBmODo/uQpJugMAOAa8oORSAExU4l9NALHo/SScdQOF/wDX2kuko2RfLZA597S8r7MBAQcFUICPEDmEgBx9q1AT363ZbA4zQj1DIIl9MO5ObjkcbYqO00hF4mcVTrAYiQGAE0SnvbtvagIh9CCMPNbinZGGxd7AxUFjDks/IN5AwmU98VIm2bjzJiA3OUTcezlvQD+9cWdYtrHFMCbQ7B87yzIZpd21I+dIuwRYtERKuqBHCKpScx1CFASlAaAxOhrYGU7RPsKeyf7RJjGNFYxkGZsug1N9pK86y3lmbt0hHlR5QG4j20BreuHqayjUeT4FhuucyyuHlV4tzL5QmjLAYARXUKmyKYFEj2MPlnMFrcKAdfoo2LsbZ2scgzrZGW5fKISOQKMsSVPMGTN7sySKRyYPKTTKJRWMIAIgPZQETes/q22DgG7HuC6y2TmcLH4zDsksiQSl01SBJuAM4UDmWRUMAkSOmBgva/ooCc3SXkme5fojDMt2ZluZS+S5eo7k2LlSYMkqMcusJWRTFSTTLxIXmCxb2MF6AVXSXuyT2hvDqsxhtk8pPYHryWhWGJtZRYjszZcEnLeQMg55QUMmou3EQKcTWELltegJ+0B+FEyKpnSULzJqFEpyj6QELCFAcpmzcWLj21NhYtDFI3gYDIpaPiET3OqRu0dKJpFOe4cwgUoAI241tW5+B0MYvkqFdyUVBy92xO1NLlTyZTwN48Xnhd2jVgk25KOX1N/gLHTW0Mv0hKzs3isXByknPs02C7mXRWVFBBNTzRKj5Sqduc1uYRv2BXRX5a4Z+5V6Y/SaZHf28csI9D0mXunbuwd8BjieXkiYxpjHvBmDGIRVSSOq55QOqqCqqgiYClAoWtYKs/8AN8N/cq9MfpL+O7xyQj0PSZ+lty51omMnozD4bHX45I7SdycjLILquB8hMU0kiiksmAELcRtbtEatflxhv7lXpj9Jct+rx3I9D0iX3FlWZ75ydjlOZqsmTqMjiRkdHRaZ02qKJTmUMYpVTqG5lDmuYb+gKjfl3hq+Or0x+kuW/F47kPbpHa07u3YmlsLQwXD4bGl4sj1zIuH0g2cKO3Dl0ICc6p01yFHlApSlsHAAqN+X2HL46vTH6S5b7XjuQ9ukZzaMLO7lzqc2Fl0mCM7PAgRVuwTAjVuk2SBFJFAignMBSlC/ER4iI1G9wcOXx1elaCq30vHch7dJJvXG/dl6wwrFcBxeExT7AxBoVnHe9M3B1lQA4qHVXMVwUDHUOYTGEACrHuHh/fqdK0F63zvHch7dJEjLtPq5/k+T5dkeQPHE3mEi5k5pZMCFKZZ0fmOUlwEQKUPCUL8AAKs4Fw/v1OlaCvGVfuR9ukmybqd3BiuHCyg4bEI5li8IRjBpkZOQBuk1QBBAS3c25iAACH5VY1+3LuNC7VKsZVPzRg5LKrLUrcuTMTXTe6tWr06bhGyUkuXlfrHm+D7jccjqHaOaqpnWyrI8yOxmpVQ5jCsiybpuEgEo8AHzXixjD6eb1BXL07Ub+85bzVSgUBy9boNy7v2uP8Xz311auheWn3Kpsn8yNK39VtwhtF1MQAKca7W2cnUT1BSo2yVRMlI17CI2KHC49ny1FJkiiKBsTsrHlIlUTfN06x5SJFE3aCXZwqGUi9I3DdsJrcKjbK22G5TbJpJmVVMVNMgXOc3AAqiI2xu84fKPoKVTQAyTFJHmsPAVBAweI3q7gqDE4fluNfn/AE59Rl4XLxtHaR6yxj4RX9Pmcfz8++pM6+e45kdxlnZaxVxQKA5dN3m5d27WH+MZ764tXQfLX7lU2T+ZGm79K24w2i6mNuCldpbOVqJ7EPcQCopMlUR9tIIIOMgmEHCCblBSKEFEVSFOQweaXtKYBCvGxebVOLTsy/gZ9yinJ28w9EnqjGJLmVYFVgnJuIC28SN/WibgH5ohXlQxKrDP7y9OkzJ3OEs2QQkhrDJ4q526BJpsXj5zP27B3pG8QfJesuGIU558j9Okxp3WcfSadszOU4pqkMmoUbGSOUSmAfWUbCFZDdpjt2G4FRuyKHmjzqdpUC+0P3e75aKLZE5GrcC5fmAVfCkXimgX2Q9Y94+upoxUSNyE9lbLy8Wnj29loYf1i1h4q/A19nPqZl4VLxtDaR6ywf4RP9Pmcfz8++pM6+eY5kd2lnZaxVxQKA5b96m5d1bVH+Mp364tW/8Alv8AcqmyfzI0/fdW3GG0XUxrQU9ddnbOYqJmtjcxr1FJkiiSG0V/6WV9cWP96WvFxd/416zOuUfefqJYtyXtWutnpG2TOikUTmOFicREPR90ewKtsbLWxD5PleErFO2fkRmXIBy+W0KB1Sj/AJgtgL9+s+7XWussfdXp0GFXr0fiyv8AjlGUO1ZqulVGDZVq1ON0kFlfOUL/AGj2C/3q9yP5kvedr6DyJyTeTIjZosOAcPRVbSFyNJm7Ly8Myc9rcrA4/rFrBxR+Cr7Ofysy8KfjaG0j1k2/hE/0+Zx/Pz76kyr58jmR3yWdlrFXFAoDlp34Ntz7UH+M5364vW/+XH3Kpsn8yNS30/4obRdTGhFyQnaYa7KzmkUZjV+QtgAhjD8gVFJEqiPnp/J46DmpV/MOk41mMaKaahwMcx1BUKIEKUoCIjYOyvLxGhKrBKKtdpkXecYSbb5B2pHcwKCKWPxh1Q7CvX48pfulRIN/0hrDpYTyzf8AJaRUvy+FdIkHU/Pz5ry0ms4SEfC1IPlol9QJksH3716FO706X9K0nn1a8p52bNg1AAAAKAB6ACr2YzkKto1CxfDUbI2xRt2YCHs1Y2WNie2E0AmBZce1uWNUG/5xawsTfg6+zn8rM3Cn46htI9ZLL4RP9Pecfz6++pMq+f45kd/lnZaxVxQKA5Y+oI/LuTahr8BzSd4/6xet+8ufuM9k+tGqb4q25x/vXUxjTKCYbBXZWznKjYbmORuICPbVrRbKQuY9H2eAVY0Y8pC4YI+yNqjaIZSFqxR7OFWNETkLJikHDhUTI3IVzJELF7KjZY2KlogA24VEylpoNmNuXXOaGt2RSo/hLWDiL8JX2c/lZm4U/G0NpDrRIj4RSyJen7OEhUKCn/fnvgvx8TFmIcPkGuBRzI+g5Z2Wu1cWn4Nfhb0CFwoDnh3j0ub5ktr7HeMtWT8zGSOSychGycc3Mugqi6drLJKJqkAwCBk1AuFrgPAbCFejheK3jDK3613aUrLMqtTT5LDEvtxpXyn+nVVqtt5sozanSv1AIcf/AIrmNg9P2esIfgSrYuPsV70NRaTyHurcXyS1uw8y9OXUMh83pjLwt+7V/oacfYr3oai0kb3Rw98ktbsPcmiepdH5rTWXcO+NW+hpx9ivehqLSWvc7DnyT1noMkun+qlH5rTWWcP3Wr9DVOPcU56eotJbwZhvNPWegyC6z6ukfmtN5X8sUp9DVOPMU56ep2lvBWG809d6D2Lg/WWl81pnKf8AiT/Q1TjrE+enqdpTgjDOaeu9B7FxrraS+b0zlFg7P9oN9DVOOcS/16naU4Hwzmnr9hkkiOuwogCOlsnMPoD7HH6Gqcb4l/r1O0pwPhnNPX7DEnsM698mhn0G70llAMpFPy3HLGeWIlvew2IQRD1XrHvO92IXilKlJwSkrHZGx2PPltdlpPddz8Ou1WNWMZOUXarZNq1ZnZZyE0/h6aF6idVsX5c3xh1iOPykoZ8ES/EpHJjAkRIyp0wMPLzCXgA8eF61k2guO5T+Ty38XLb5aA9qALUB8sHdQBYO4KALB3BQBYO4KALB3BQBYO4KALB3BQBYO6gCwd1AfaAKAKAKAKAKAKAKAKAKAKAKAKAKAKA//9k=');
};

/**
 * Generate the next ID for outcoming messages
 * @param  {string} prefix    The ID prefix
 * @return {string}           Message ID
 */
WhatsApi.prototype.nextMessageId = function(prefix) {
	return [prefix, common.tstamp(), ++this.messageId].join('-');
};

/**
 * Create the JID for the given number
 * @param  {string} msisdn    Phone number
 * @return {string}           The JID
 */
WhatsApi.prototype.createJID = function(msisdn) {
	msisdn = msisdn.toString();
	if(msisdn.indexOf('@') !== -1) {
		return msisdn;
	}

	var affix = msisdn.indexOf('-') === -1 ? this.config.server : this.config.gserver;

	return msisdn + '@' + affix;
};

WhatsApi.prototype.onTransportConnect = function() {
	this.emit('connect');
	this.connected = true;
};

WhatsApi.prototype.onTransportError = function(e) {
	this.emit(this.connected ? 'error' : 'connectError', e);
};

WhatsApi.prototype.onTransportEnd = function() {
	this.connected = false;
	if(this.config.reconnect) {
		this.emit('reconnect');
		this.connect();
	} else {
		this.emit('end');
	}
};

WhatsApi.prototype.onTransportData = function(data) {
	this.reader.appendInput(data);

	while(true) {
		var node = this.reader.nextNode();

		if(node === false) {
			break;
		}

		if(node) {
			this.processNode(node);
		}
	}
};

/**
* @class WhatsApiDebug
* @augments WhatsApi
* @param {array} config
* @param {object} reader
* @param {object} writer
* @param {object} processor
* @param {object} transport
*/
function WhatsApiDebug() {
	WhatsApiDebug.super_.apply(this, arguments);
}

util.inherits(WhatsApiDebug, WhatsApi);


WhatsApiDebug.prototype.processNode = function(node) {
	node && console.log(node.toXml('rx '));
	return WhatsApiDebug.super_.prototype.processNode.apply(this, arguments);
};

WhatsApiDebug.prototype.sendNode = function(node) {
	node && console.log(node.toXml('tx '));
	return WhatsApiDebug.super_.prototype.sendNode.apply(this, arguments);
};


/**
* @class WhatsApiRegistration
* @augments WhatsApi
* @param {array} config
*/
function WhatsApiRegistration(config) {
	this.config = common.extend({}, this.defaultConfig, config);

	events.EventEmitter.call(this);
}

util.inherits(WhatsApiRegistration, events.EventEmitter);

WhatsApiRegistration.prototype.defaultConfig = {
	msisdn     : '',
	device_id  : '',
	ccode      : '',
	ua         : 'WhatsApp/2.11.69 Android/4.3 Device/GalaxyS3',
	language   : 'uz',
	country    : 'UZ',
	magic_file : __dirname + '/magic'
};

WhatsApiRegistration.prototype.checkCredentials = function() {
	this.request('exist', {c : 'cookie'}, function(response, source) {
		if(response.status !== 'fail') {
			this.emit('error', 'Invalid response status: ' + source);
			return;
		}

		switch(response.reason) {
			case 'blocked':
				this.emit('credentials.blocked', this.config.msisdn);
				break;
			case 'incorrect':
				this.emit('credentials.notfound', this.config.msisdn);
				break;
			case 'bad_param':
				this.emit('error', 'bad params: ' + source);
				break;
			case 'format_wrong':
				this.emit('error', 'msisdn cannot be used');
				break;
			case 'missing_param':
				this.emit('error', 'missing param: ' + source);
				break;
			default:
				this.emit('error', 'Credentials check fail with unexpected reason: ' + source);
		}
	}.bind(this));
};

WhatsApiRegistration.prototype.requestCode = function() {
	var match = this.config.msisdn.match(/^998(\d+)$/);

	if(!match) {
		this.emit('error', 'Invalid msisdn provided');
	}

	var token = this.generateToken('Uzbekistan', match[1]);

	var params = {
		to     : this.config.msisdn,
		lg     : this.config.language,
		lc     : this.config.country,
		method : 'sms',
		mcc    : this.config.ccode,
		mnc    : '001',
		token  : token
	};

	this.request('code', params, function(response, source) {
		if(response.status === 'sent') {
			this.emit('code.sent', this.config.msisdn);
			return;
		}

		if(response.reason === 'too_recent') {
			this.emit('code.wait', this.config.msisdn, response.retry_after);
			return;
		}

		this.emit('error', 'Code request error: ' + source);
	}.bind(this));
};

WhatsApiRegistration.prototype.registerCode = function(code) {
	var params = {
		c    : 'cookie',
		code : code
	};

	this.request('register', params, function(response, source) {
		this.emit('error', 'Code registration failed: ' + source);
	});
};

WhatsApiRegistration.prototype.request = function(method, queryParams, callback) {
	var match = this.config.msisdn.match(/^998(\d+)$/);

	if(!match) {
		this.emit('error', 'Invalid msisdn provided');
	}

	var query = {
		cc : '998',
		in : match[1],
		id : querystring.unescape(this.config.device_id)
	};

	if(queryParams instanceof Function) {
		callback = queryParams;
	} else {
		common.extend(query, queryParams);
	}

	var url = {
		hostname : 'v.whatsapp.net',
		path     : '/v2/' + method + '?' + querystring.stringify(query),
		headers  : {
			'User-Agent' : this.config.ua,
			'Accept'     : 'text/json'
		}
	};

	var req = https.get(url, function(res) {
		var buffers = [];

		res.on('data', function(buf) {
			buffers.push(buf);
		});

		res.on('end', function() {
			var jsonbody = Buffer.concat(buffers).toString();

			try {
				var response = JSON.parse(jsonbody);
			} catch(e) {
				this.emit('error', 'Non-json response: ' + response);
				return;
			}

			if(response.status !== 'ok') {
				callback(response, jsonbody);
				return;
			}

			this.emit('success',
				this.config.msisdn,
				response.login,
				response.pw,
				response.type,
				response.expiration,
				response.kind,
				response.price,
				response.cost,
				response.currency,
				response.price_expiration
			);
		}.bind(this));
	}.bind(this));

	req.on('error', function(e) {
		this.emit('error', e);
	}.bind(this));
};

WhatsApiRegistration.prototype.generateToken = function(country, msisdn) {
	var magicxor  = new Buffer('The piano has been drinkin', 'utf8');
	var magicfile = fs.readFileSync(this.config.magic_file);

	for(var i = 0, idx = 0; i < magicfile.length; i++, idx++) {
		if(idx === magicxor.length) {
			idx = 0;
		}

		magicfile[i] = magicfile[i] ^ magicxor[idx];
	}

	var password = Buffer.concat([
		new Buffer('Y29tLndoYXRzYXBw', 'base64'),
		magicfile
	]);

	var salt = new Buffer('PkTwKSZqUfAUyR0rPQ8hYJ0wNsQQ3dW1+3SCnyTXIfEAxxS75FwkDf47wNv/c8pP3p0GXKR6OOQmhyERwx74fw1RYSU10I4r1gyBVDbRJ40pidjM41G1I1oN', 'base64');

	var key = encryption.pbkdf2(password, salt, 128, 80);

	var padlen = 64;

	var opad = new Buffer(padlen);
	var ipad = new Buffer(padlen);

	for(var i = 0; i < padlen; i++) {
		opad[i] = 0x5C ^ key[i];
		ipad[i] = 0x36 ^ key[i];
	}

	var ipadHash = crypto.createHash('sha1');

	var data = Buffer.concat([
		new Buffer('MIIDMjCCAvCgAwIBAgIETCU2pDALBgcqhkjOOAQDBQAwfDELMAkGA1UEBhMCVVMxEzARBgNVBAgTCkNhbGlmb3JuaWExFDASBgNVBAcTC1NhbnRhIENsYXJhMRYwFAYDVQQKEw1XaGF0c0FwcCBJbmMuMRQwEgYDVQQLEwtFbmdpbmVlcmluZzEUMBIGA1UEAxMLQnJpYW4gQWN0b24wHhcNMTAwNjI1MjMwNzE2WhcNNDQwMjE1MjMwNzE2WjB8MQswCQYDVQQGEwJVUzETMBEGA1UECBMKQ2FsaWZvcm5pYTEUMBIGA1UEBxMLU2FudGEgQ2xhcmExFjAUBgNVBAoTDVdoYXRzQXBwIEluYy4xFDASBgNVBAsTC0VuZ2luZWVyaW5nMRQwEgYDVQQDEwtCcmlhbiBBY3RvbjCCAbgwggEsBgcqhkjOOAQBMIIBHwKBgQD9f1OBHXUSKVLfSpwu7OTn9hG3UjzvRADDHj+AtlEmaUVdQCJR+1k9jVj6v8X1ujD2y5tVbNeBO4AdNG/yZmC3a5lQpaSfn+gEexAiwk+7qdf+t8Yb+DtX58aophUPBPuD9tPFHsMCNVQTWhaRMvZ1864rYdcq7/IiAxmd0UgBxwIVAJdgUI8VIwvMspK5gqLrhAvwWBz1AoGBAPfhoIXWmz3ey7yrXDa4V7l5lK+7+jrqgvlXTAs9B4JnUVlXjrrUWU/mcQcQgYC0SRZxI+hMKBYTt88JMozIpuE8FnqLVHyNKOCjrh4rs6Z1kW6jfwv6ITVi8ftiegEkO8yk8b6oUZCJqIPf4VrlnwaSi2ZegHtVJWQBTDv+z0kqA4GFAAKBgQDRGYtLgWh7zyRtQainJfCpiaUbzjJuhMgo4fVWZIvXHaSHBU1t5w//S0lDK2hiqkj8KpMWGywVov9eZxZy37V26dEqr/c2m5qZ0E+ynSu7sqUD7kGx/zeIcGT0H+KAVgkGNQCo5Uc0koLRWYHNtYoIvt5R3X6YZylbPftF/8ayWTALBgcqhkjOOAQDBQADLwAwLAIUAKYCp0d6z4QQdyN74JDfQ2WCyi8CFDUM4CaNB+ceVXdKtOrNTQcc0e+t', 'base64'),
		new Buffer('30CnAF22oY+2PUD5pcJGqw==', 'base64'),
		new Buffer(msisdn)
	]);

	ipadHash.update(ipad);
	ipadHash.update(data);

	var output = crypto.createHash('sha1');

	output.update(opad);
	output.update(ipadHash.digest());

	return output.digest('base64');
};


function createAdapter(config, debug, reader, writer, processor, transport) {
	reader    = reader    || new protocol.Reader(dictionary);
	writer    = writer    || new protocol.Writer(dictionary);
	processor = processor || processors.createProcessor();
	transport = transport || new transports.Socket;

	var WhatsApp = debug ? WhatsApiDebug : WhatsApi;

	return new WhatsApp(config, reader, writer, processor, transport);
}

function createContactsSync(config) {
	return new WhatsApiContactsSync(config);
}

function createRegistration(config) {
	return new WhatsApiRegistration(config);
}

exports.createAdapter      = createAdapter;
exports.createContactsSync = createContactsSync;
exports.createRegistration = createRegistration;<|MERGE_RESOLUTION|>--- conflicted
+++ resolved
@@ -27,19 +27,11 @@
 /**
  * Constructor for WhatsApi
  * @class
-<<<<<<< HEAD
  * @param {WhatsApiConfig} config
  * @param {Reader} reader
  * @param {Writer} writer
  * @param {Processor} processor
  * @param {Transport} transport
-=======
- * @param {array}  config
- * @param {object} reader
- * @param {object} writer
- * @param {object} processor
- * @param {object} transport
->>>>>>> f6076ab3
  */
 function WhatsApi(config, reader, writer, processor, transport) {
 	this.config    = common.extend({}, this.defaultConfig, config);
